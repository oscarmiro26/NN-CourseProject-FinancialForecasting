

"""
Utility Functions

This script contains various utility functions used for time series forecasting.
These functions are designed to assist with data preparation, model evaluation,
and result visualization. The utilities provided in this script include dataset
creation, statistical loss functions, data normalization, and plotting functions.

"""

import time
import numpy as np
import torch
import matplotlib.pyplot as plt
import pandas as pd
from sklearn.metrics import mean_squared_error, mean_absolute_error, r2_score

# this file includes 
def create_dataset(data, look_back):
    X, Y = [], []
    for i in range(len(data) - look_back):
        X.append(data[i:(i + look_back), 0])
        Y.append(data[i + look_back, 0])
    return np.array(X), np.array(Y)

def smape(actual, predicted):
    actual = np.array(actual)
    predicted = np.array(predicted)
    return 100 * np.mean(2 * np.abs(predicted - actual) / (np.abs(actual) + np.abs(predicted)))

def calculate_median_smape(original_series, reconstructed_series, prediction_size):
    smapes = []
    for orig, recon in zip(original_series, reconstructed_series):
        orig_overlap = orig[-prediction_size:]
        recon_overlap = recon[:prediction_size]
        smapes.append(smape(orig_overlap, recon_overlap))
    return np.median(smapes)


def smape_loss(y_true, y_pred):
    denominator = (torch.abs(y_true) + torch.abs(y_pred)) / 2.0
    diff = torch.abs(y_true - y_pred) / denominator
    diff[denominator == 0] = 0.0  # Avoid division by zero
    return torch.mean(diff) * 100

def smape_tensors(y_true, y_pred):
    y_true = torch.tensor(y_true.values) if isinstance(y_true, pd.Series) else torch.tensor(y_true)
    y_pred = torch.tensor(y_pred.values) if isinstance(y_pred, pd.Series) else torch.tensor(y_pred)
    
    denominator = (torch.abs(y_true) + torch.abs(y_pred)) / 2.0
    diff = torch.abs(y_true - y_pred) / denominator
    diff[denominator == 0] = 0.0  # Avoid division by zero
    return torch.mean(diff) * 100

def verify_preprocessing(time_series, trend_list, seasonal_list, residual_list):
    for i in range(len(time_series)):
        original_series = time_series[i]
        trend = trend_list[i]
        seasonal = seasonal_list[i]
        residual = residual_list[i]

        # Print the lengths of the first sequence in each list
        if i == 0:
            print(f"Lengths of the first sequence in each list:")
            print(f"Original Series Length: {len(original_series)}")
            print(f"Trend Length: {len(trend)}")
            print(f"Seasonal Length: {len(seasonal)}")
            print(f"Residual Length: {len(residual)}")
        
        # Align all series to the shortest length
        min_length = min(len(original_series), len(trend), len(seasonal), len(residual))
        aligned_original_series = original_series.iloc[-min_length:]
        aligned_trend = trend.iloc[-min_length:]
        aligned_seasonal = seasonal.iloc[-min_length:]
        aligned_residual = residual.iloc[-min_length:]

        # Reconstruct the series
        reconstructed_series = aligned_trend + aligned_seasonal + aligned_residual

        # Plot the original vs reconstructed series
        plt.figure(figsize=(12, 6))
        plt.plot(aligned_original_series.index, aligned_original_series.values, label='Original Series')
        plt.plot(reconstructed_series.index, reconstructed_series.values, label='Reconstructed Series', linestyle='--')
        plt.title(f'Time Series {i+1}: Original vs Reconstructed')
        plt.xlabel('Time')
        plt.ylabel('Value')
        plt.legend()
        plt.show()

def reconstruct_series(trend_list, seasonal_list, predicted_residuals, length):

    reconstructed_series = []
    
    for trend, seasonal, residuals in zip(trend_list, seasonal_list, predicted_residuals):
        # Determine the last known trend value and extend it
        last_trend = trend.iloc[-1]
        extended_trend = [last_trend] * length
        
        # Repeat the seasonal pattern from the end of the known data
        seasonal_cycle = seasonal.iloc[-len(seasonal):]  # Get one full cycle
        repeated_seasonal = (seasonal_cycle.tolist() * (length // len(seasonal_cycle) + 1))[:length]
        
        # Add the predicted residuals to the extended trend and repeated seasonality
        future_series = [t + s + r for t, s, r in zip(extended_trend, repeated_seasonal, residuals)]
        
        # Append the reconstructed future series
        reconstructed_series.append(future_series)
    
    return reconstructed_series


def denormalize_predictions(predictions, scalers):
    denormalized_predictions = []
    for pred, scaler in zip(predictions, scalers):
        pred_array = np.array(pred).reshape(-1, 1)
        denormalized_pred = scaler.inverse_transform(pred_array)
        denormalized_predictions.append(denormalized_pred.flatten().tolist())
    return denormalized_predictions


def plot_predictions(actual_full_list, predicted_list, naive_predictions, num_points, extra_context_points=30):
    for i, (actual_full, predicted, naive_pred) in enumerate(zip(actual_full_list, predicted_list, naive_predictions)):
        if len(actual_full) < num_points + extra_context_points:
            print(f"Skipping series {i+1} due to insufficient data points.")
            continue

        plt.figure(figsize=(10, 5))

        # Define the range for the actual values and the prediction period
        actual_range = list(range(len(actual_full) - num_points - extra_context_points, len(actual_full)))
        prediction_start = len(actual_full) - num_points - 1
        prediction_range = list(range(prediction_start, prediction_start + num_points + 1))

        # Get the y-value at the prediction start point
        y_value_at_red_line = actual_full.iloc[prediction_start]
        print(f"Series {i+1}: Y value at red line: {y_value_at_red_line}")

        # Print the values being plotted for debugging
        actual_values_for_plot = actual_full.iloc[-num_points - extra_context_points:].values
        print(f"Series {i+1}: Actual values for plotting: {actual_values_for_plot}")
        print(f"Series {i+1}: Naive predictions: {naive_pred}")
        print(f"Series {i+1}: Model predictions: {predicted}")

        # Plot the actual values for the last points including extra context points
        plt.plot(actual_range, actual_values_for_plot, label='Actual', color='blue')

        # Adjust predictions to start from the last known actual residual
        model_pred_values = [y_value_at_red_line] + predicted
        naive_pred_values = [y_value_at_red_line] + naive_pred

        # Plot the model predictions
        plt.plot(prediction_range, model_pred_values, label='Model Predicted', linestyle='--', color='orange')

        # Plot the naive predictions directly
        plt.plot(prediction_range, naive_pred_values, label='Naive Predicted', linestyle='--', color='green')

        # Add a vertical red line to indicate the start of the prediction
        plt.axvline(x=prediction_start, color='red', linestyle='--', label='Prediction Start')

        plt.legend()
        plt.title(f'Actual vs Predicted for Series {i+1} for last {num_points} points')
        plt.xlabel('Data Point Index')
        plt.ylabel('Value')
        plt.xticks(actual_range)  # Ensure x-axis ticks are the actual data point indices
        plt.xlim(min(actual_range), max(actual_range))  # Set x-axis limits to the range of actual data point indices
        plt.show()

def naive_predictor(actual_residuals, prediction_size):
    naive_predictions = []
    for residuals in actual_residuals:
        if len(residuals) < 19:
            raise ValueError("Insufficient data points in residuals to use the 19th point from the back.")
        nineteenth_value = residuals.iloc[-19]  # Use the 19th point from the back (we predict the next 18)
        naive_predictions.append([nineteenth_value] * prediction_size)
    return naive_predictions






def plot_all_lists_after_preprocessing(original_series_list, trend_list, detrended_series_list, seasonal_list, residual_list):
    # Plotting the first time series as an example
    plt.figure(figsize=(12, 6))
    plt.plot(original_series_list[0], label='Original Time Series')
    plt.plot(trend_list[0], label='Trend (Moving Average)', color='red')
    plt.title('Time Series with Trend')
    plt.xlabel('Time')
    plt.ylabel('Value')
    plt.legend()
    plt.show()

    plt.figure(figsize=(12, 6))
    plt.plot(detrended_series_list[0], label='Detrended Time Series', color='green')
    plt.title('Detrended Time Series')
    plt.xlabel('Time')
    plt.ylabel('Value')
    plt.legend()
    plt.show()

    plt.figure(figsize=(12, 6))
    plt.plot(seasonal_list[0], label='Seasonal Component', color='purple')
    plt.title('Seasonal Component')
    plt.xlabel('Time')
    plt.ylabel('Value')
    plt.legend()
    plt.show()

    plt.figure(figsize=(12, 6))
    plt.plot(residual_list[0], label='Deseasonalized (Residual) Time Series', color='orange')
    plt.title('Deseasonalized (Residual) Time Series')
    plt.xlabel('Time')
    plt.ylabel('Value')
    plt.legend()
    plt.show()

def plot_actual_vs_predicted(original_series_list, reconstructed_new_data, length=18):
    num_series = len(original_series_list)
    for i in range(num_series):
        # Get the last 'length' actual points
        actual_data = original_series_list[i].iloc[-length:]
        predicted_data = reconstructed_new_data[i]

        # Ensure predicted data is of the right length
        if len(predicted_data) != length:
            raise ValueError(f"Length of predicted data ({len(predicted_data)}) does not match the required length ({length}).")

        # Create time index for the predicted data
        predicted_index = actual_data.index

        # Plotting
        plt.figure(figsize=(10, 5))
        plt.plot(predicted_index, actual_data, label='Actual Data')
        plt.plot(predicted_index, predicted_data, label='Predicted Data', linestyle='--')
        plt.title(f'Time Series {i+1}: Actual vs Predicted')
        plt.xlabel('Time')
        plt.ylabel('Value')
        plt.legend()
        plt.show()


def plot_prediction_errors(original_series_list, reconstructed_new_data, length=18):
    """
    Plot prediction error values for all sequences on one plot.

    Args:
        original_series_list (list): List of original series.
        reconstructed_new_data (list): List of predicted series.
        length (int): Number of points to consider for error calculation.

    Returns:
        None
    """
    errors = []

    # Calculate prediction errors for each series
    for i in range(len(original_series_list)):
        # Get the last 'length' actual points
        actual_data = original_series_list[i].iloc[-length:]
        predicted_data = reconstructed_new_data[i]

        # Ensure predicted data is of the right length
        if len(predicted_data) != length:
            raise ValueError(f"Length of predicted data ({len(predicted_data)}) does not match the required length ({length}).")

        # Calculate the error (Mean Squared Error)
        error = np.mean((actual_data.values - predicted_data) ** 2)
        errors.append(error)

    # Plotting
    plt.figure(figsize=(10, 5))
    plt.plot(errors, label='Prediction Errors', marker='o')
    plt.title('Prediction Errors for All Sequences')
    plt.xlabel('Sequence Index')
    plt.ylabel('Mean Squared Error')
    plt.legend()
    plt.show()

<<<<<<< HEAD


def evaluate_predictions(test_residuals_list, mlp_predicted_list, naive_predicted_list):
    mlp_mse_list = []
    mlp_mae_list = []
    mlp_r2_list = []
    mlp_smape_list = []
=======
def evaluate_predictions(actual_list, model_predicted_list, naive_predicted_list):
    model_mse_list = []
    model_mae_list = []
    model_r2_list = []
    model_smape_list = []
>>>>>>> 362c04cd

    naive_mse_list = []
    naive_mae_list = []
    naive_r2_list = []
    naive_smape_list = []

<<<<<<< HEAD
    for i, (actual, mlp_pred, naive_pred) in enumerate(zip(test_residuals_list, mlp_predicted_list, naive_predicted_list)):
        # Ensure all series have the same length
        actual = actual.reset_index(drop=True)
        mlp_pred = pd.Series(mlp_pred).iloc[:len(actual)]
        naive_pred = pd.Series(naive_pred).iloc[:len(actual)]

        # Print the values being compared for the first series only
        if i == 0:
            print(f"Series {i+1} - Actual: {actual.values}")
            print(f"Series {i+1} - MLP Predicted: {mlp_pred.values}")
            print(f"Series {i+1} - Naive Predicted: {naive_pred.values}")

        # Evaluate MLP predictions
        mlp_mse = mean_squared_error(actual, mlp_pred)
        mlp_mae = mean_absolute_error(actual, mlp_pred)
        mlp_r2 = r2_score(actual, mlp_pred)
        mlp_smape = smape_tensors(actual, mlp_pred)
=======
    for actual, model_pred, naive_pred in zip(actual_list, model_predicted_list, naive_predicted_list):
        # Evaluate model predictions
        model_mse = mean_squared_error(actual, model_pred)
        model_mae = mean_absolute_error(actual, model_pred)
        model_r2 = r2_score(actual, model_pred)
        model_smape = smape_tensors(actual, model_pred)
>>>>>>> 362c04cd
        
        model_mse_list.append(model_mse)
        model_mae_list.append(model_mae)
        model_r2_list.append(model_r2)
        model_smape_list.append(model_smape)

        # Evaluate naive predictions
        naive_mse = mean_squared_error(actual, naive_pred)
        naive_mae = mean_absolute_error(actual, naive_pred)
        naive_r2 = r2_score(actual, naive_pred)
        naive_smape = smape_tensors(actual, naive_pred)
        
        naive_mse_list.append(naive_mse)
        naive_mae_list.append(naive_mae)
        naive_r2_list.append(naive_r2)
        naive_smape_list.append(naive_smape)

    return {
        "model": (model_mse_list, model_mae_list, model_r2_list, model_smape_list),
        "naive": (naive_mse_list, naive_mae_list, naive_r2_list, naive_smape_list)
    }<|MERGE_RESOLUTION|>--- conflicted
+++ resolved
@@ -278,7 +278,7 @@
     plt.legend()
     plt.show()
 
-<<<<<<< HEAD
+
 
 
 def evaluate_predictions(test_residuals_list, mlp_predicted_list, naive_predicted_list):
@@ -286,20 +286,12 @@
     mlp_mae_list = []
     mlp_r2_list = []
     mlp_smape_list = []
-=======
-def evaluate_predictions(actual_list, model_predicted_list, naive_predicted_list):
-    model_mse_list = []
-    model_mae_list = []
-    model_r2_list = []
-    model_smape_list = []
->>>>>>> 362c04cd
 
     naive_mse_list = []
     naive_mae_list = []
     naive_r2_list = []
     naive_smape_list = []
 
-<<<<<<< HEAD
     for i, (actual, mlp_pred, naive_pred) in enumerate(zip(test_residuals_list, mlp_predicted_list, naive_predicted_list)):
         # Ensure all series have the same length
         actual = actual.reset_index(drop=True)
@@ -317,19 +309,11 @@
         mlp_mae = mean_absolute_error(actual, mlp_pred)
         mlp_r2 = r2_score(actual, mlp_pred)
         mlp_smape = smape_tensors(actual, mlp_pred)
-=======
-    for actual, model_pred, naive_pred in zip(actual_list, model_predicted_list, naive_predicted_list):
-        # Evaluate model predictions
-        model_mse = mean_squared_error(actual, model_pred)
-        model_mae = mean_absolute_error(actual, model_pred)
-        model_r2 = r2_score(actual, model_pred)
-        model_smape = smape_tensors(actual, model_pred)
->>>>>>> 362c04cd
-        
-        model_mse_list.append(model_mse)
-        model_mae_list.append(model_mae)
-        model_r2_list.append(model_r2)
-        model_smape_list.append(model_smape)
+        
+        mlp_mse_list.append(mlp_mse)
+        mlp_mae_list.append(mlp_mae)
+        mlp_r2_list.append(mlp_r2)
+        mlp_smape_list.append(mlp_smape)
 
         # Evaluate naive predictions
         naive_mse = mean_squared_error(actual, naive_pred)
@@ -343,6 +327,6 @@
         naive_smape_list.append(naive_smape)
 
     return {
-        "model": (model_mse_list, model_mae_list, model_r2_list, model_smape_list),
+        "mlp": (mlp_mse_list, mlp_mae_list, mlp_r2_list, mlp_smape_list),
         "naive": (naive_mse_list, naive_mae_list, naive_r2_list, naive_smape_list)
     }